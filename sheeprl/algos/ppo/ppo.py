--- conflicted
+++ resolved
@@ -250,15 +250,12 @@
 
     # Local data
     rb = ReplayBuffer(
-<<<<<<< HEAD
-        args.rollout_steps, args.num_envs, device=device, memmap=args.memmap_buffer, obs_keys=cnn_keys + mlp_keys
-=======
         args.rollout_steps,
         args.num_envs,
         device=device,
         memmap=args.memmap_buffer,
         memmap_dir=os.path.join(log_dir, "memmap_buffer", f"rank_{fabric.global_rank}"),
->>>>>>> 0fae2a9f
+        obs_keys=cnn_keys + mlp_keys,
     )
     step_data = TensorDict({}, batch_size=[args.num_envs], device=device)
 
