import copy
from typing import Any, Dict, List, Optional, Sequence, Tuple, Union

import numpy as np
import torch
import torch.nn.functional as F
from lightning.fabric import Fabric
from lightning.fabric.wrappers import _FabricModule
from torch import Tensor, nn
from torch.distributions import (
    Distribution,
    Independent,
    Normal,
    OneHotCategorical,
    OneHotCategoricalStraightThrough,
    TanhTransform,
    TransformedDistribution,
)

from sheeprl.algos.dreamer_v1.utils import cnn_forward
from sheeprl.algos.dreamer_v2.args import DreamerV2Args
from sheeprl.algos.dreamer_v2.utils import compute_stochastic_state, init_weights
from sheeprl.models.models import CNN, MLP, DeCNN, LayerNormGRUCell
from sheeprl.utils.distribution import TruncatedNormal
<<<<<<< HEAD
from sheeprl.utils.model import ModuleType
from sheeprl.utils.utils import init_weights
=======
>>>>>>> d76c7cba


class MultiEncoder(nn.Module):
    def __init__(
        self,
        obs_space: Dict[str, Any],
        cnn_keys: Sequence[str],
        mlp_keys: Sequence[str],
        cnn_channels_multiplier: int,
        mlp_output_dim: int,
        mlp_layers: int = 4,
        mlp_units: int = 512,
        cnn_act: Optional[Union[ModuleType, Sequence[ModuleType]]] = nn.ReLU,
        mlp_act: Optional[Union[ModuleType, Sequence[ModuleType]]] = nn.ELU,
        device: Union[str, torch.device] = "cpu",
    ) -> None:
        super().__init__()
        if isinstance(device, str):
            self.device = torch.device(device)
        else:
            self.device = device
        self.cnn_keys = cnn_keys
        self.mlp_keys = mlp_keys
        self.mlp_input_dim = sum([obs_space[k].shape[0] for k in mlp_keys])
        cnn_input_channels = sum([obs_space[k].shape[0] for k in cnn_keys])
        self.cnn_input_dim = (cnn_input_channels, *obs_space[cnn_keys[0]].shape[1:])
        if self.cnn_keys != []:
            self.cnn_encoder = nn.Sequential(
                CNN(
                    input_channels=cnn_input_channels,
                    hidden_channels=(torch.tensor([1, 2, 4, 8]) * cnn_channels_multiplier).tolist(),
                    layer_args={"kernel_size": 4, "stride": 2},
                    activation=cnn_act,
                ),
                nn.Flatten(-3, -1),
            )
            with torch.no_grad():
                self.cnn_output_dim = self.cnn_encoder(torch.zeros(*self.cnn_input_dim)).shape[-1]
        else:
            self.cnn_output_dim = 0

        if self.mlp_keys != []:
            self.mlp_encoder = MLP(self.mlp_input_dim, mlp_output_dim, [mlp_units] * mlp_layers, activation=mlp_act)
            self.mlp_output_dim = mlp_output_dim
        else:
            self.mlp_output_dim = 0

    def forward(self, obs):
        cnn_out = torch.tensor((), device=self.device)
        mlp_out = torch.tensor((), device=self.device)
        if self.cnn_keys != []:
            cnn_input = torch.cat([obs[k] for k in self.cnn_keys], -3)  # channels dimension
            cnn_out = cnn_forward(self.cnn_encoder, cnn_input, cnn_input.shape[-3:], (-1,))
        if self.mlp_keys != []:
            mlp_input = torch.cat([obs[k] for k in self.mlp_keys], -1).type(torch.float32)
            mlp_out = self.mlp_encoder(mlp_input)
        return torch.cat((cnn_out, mlp_out), -1)


class MultiDecoder(nn.Module):
    def __init__(
        self,
        obs_space: Dict[str, Any],
        cnn_keys: Sequence[str],
        mlp_keys: Sequence[str],
        cnn_channels_multiplier: int,
        mlp_output_dim: int,
        latent_state_size: int,
        cnn_decoder_input_dim: int,
        cnn_decoder_output_dim: Tuple[int, int, int],
        mlp_layers: int = 4,
        mlp_units: int = 512,
        cnn_act: Optional[Union[ModuleType, Sequence[ModuleType]]] = nn.ReLU,
        mlp_act: Optional[Union[ModuleType, Sequence[ModuleType]]] = nn.ELU,
        device: Union[str, torch.device] = "cpu",
    ) -> None:
        super().__init__()
        if isinstance(device, str):
            self.device = torch.device(device)
        else:
            self.device = device
        self.mlp_splits = [obs_space[k].shape[0] for k in mlp_keys]
        self.cnn_splits = [obs_space[k].shape[0] for k in cnn_keys]
        self.cnn_keys = cnn_keys
        self.mlp_keys = mlp_keys
        self.cnn_decoder_output_dim = cnn_decoder_output_dim
        if self.cnn_keys != []:
            self.cnn_decoder = nn.Sequential(
                nn.Linear(latent_state_size, cnn_decoder_input_dim),
                nn.Unflatten(1, (cnn_decoder_input_dim, 1, 1)),
                DeCNN(
                    input_channels=cnn_decoder_input_dim,
                    hidden_channels=(torch.tensor([4, 2, 1]) * cnn_channels_multiplier).tolist()
                    + [cnn_decoder_output_dim[0]],
                    layer_args=[
                        {"kernel_size": 5, "stride": 2},
                        {"kernel_size": 5, "stride": 2},
                        {"kernel_size": 6, "stride": 2},
                        {"kernel_size": 6, "stride": 2},
                    ],
                    activation=[cnn_act, cnn_act, cnn_act, None],
                ),
            )
        if self.mlp_keys != []:
            self.mlp_decoder = MLP(latent_state_size, mlp_output_dim, [mlp_units] * mlp_layers, activation=mlp_act)

    def forward(self, latent_states):
        reconstructed_obs = {}
        if self.cnn_keys != []:
            cnn_out = cnn_forward(
                self.cnn_decoder, latent_states, (latent_states.shape[-1],), self.cnn_decoder_output_dim
            )
            reconstructed_obs.update(
                {k: rec_obs for k, rec_obs in zip(self.cnn_keys, torch.split(cnn_out, self.cnn_splits, -3))}
            )
        if self.mlp_keys != []:
            mlp_out = self.mlp_decoder(latent_states)
            reconstructed_obs.update(
                {k: rec_obs for k, rec_obs in zip(self.mlp_keys, torch.split(mlp_out, self.mlp_splits, -1))}
            )
        return reconstructed_obs


class RecurrentModel(nn.Module):
    """
    Recurrent model for the model-base Dreamer agent.

    Args:
        input_size (int): the input size of the model.
        dense_units (int): the number of dense units.
        recurrent_state_size (int): the size of the recurrent state.
        activation_fn (nn.Module): the activation function.
            Default to ELU.
        layer_norm (bool, optional): whether to use the LayerNorm inside the GRU.
            Defaults to True.
    """

    def __init__(
        self, input_size: int, recurrent_state_size: int, dense_units: int, activation_fn: nn.Module = nn.ELU
    ) -> None:
        super().__init__()
        self.mlp = nn.Sequential(nn.Linear(input_size, dense_units), activation_fn())
        self.rnn = LayerNormGRUCell(dense_units, recurrent_state_size, bias=True, batch_first=False, layer_norm=True)

    def forward(self, input: Tensor, recurrent_state: Tensor) -> Tensor:
        """
        Compute the next recurrent state from the latent state (stochastic and recurrent states) and the actions.

        Args:
            input (Tensor): the input tensor composed by the stochastic state and the actions concatenated together.
            recurrent_state (Tensor): the previous recurrent state.

        Returns:
            the computed recurrent output and recurrent state.
        """
        feat = self.mlp(input)
        out = self.rnn(feat, recurrent_state)
        return out


class RSSM(nn.Module):
    """RSSM model for the model-base Dreamer agent.

    Args:
        recurrent_model (nn.Module): the recurrent model of the RSSM model described in [https://arxiv.org/abs/1811.04551](https://arxiv.org/abs/1811.04551).
        representation_model (nn.Module): the representation model composed by a multi-layer perceptron to compute the stochastic part of the latent state.
            For more information see [https://arxiv.org/abs/2010.02193](https://arxiv.org/abs/2010.02193).
        transition_model (nn.Module): the transition model described in [https://arxiv.org/abs/2010.02193](https://arxiv.org/abs/2010.02193).
            The model is composed by a multu-layer perceptron to predict the stochastic part of the latent state.
        min_std (float, optional): the minimum value of the standard deviation computed by the transition model.
            Default to 0.1.
        discrete (int, optional): the size of the Categorical variables.
            Defaults to 32.
    """

    def __init__(
        self,
        recurrent_model: nn.Module,
        representation_model: nn.Module,
        transition_model: nn.Module,
        min_std: Optional[float] = 0.1,
        discrete: Optional[int] = 32,
    ) -> None:
        super().__init__()
        self.recurrent_model = recurrent_model
        self.representation_model = representation_model
        self.transition_model = transition_model
        self.min_std = min_std
        self.discrete = discrete

    def dynamic(
        self, posterior: Tensor, recurrent_state: Tensor, action: Tensor, embedded_obs: Tensor, is_first: Tensor
    ) -> Tuple[Tensor, Tensor, Tensor, Tensor, Tensor]:
        """
        Perform one step of the dynamic learning:
            Recurrent model: compute the recurrent state from the previous latent space, the action taken by the agent,
                i.e., it computes the deterministic state (or ht).
            Transition model: predict the prior from the recurrent output.
            Representation model: compute the posterior from the recurrent state and from
                the embedded observations provided by the environment.
        For more information see [https://arxiv.org/abs/1811.04551](https://arxiv.org/abs/1811.04551) and [https://arxiv.org/abs/2010.02193](https://arxiv.org/abs/2010.02193).

        Args:
            posterior (Tensor): the stochastic state computed by the representation model (posterior). It is expected
                to be of dimension `[stoch_size, self.discrete]`, which by default is `[32, 32]`.
            recurrent_state (Tensor): a tuple representing the recurrent state of the recurrent model.
            action (Tensor): the action taken by the agent.
            embedded_obs (Tensor): the embedded observations provided by the environment.
            is_first (Tensor): if this is the first step in the episode.

        Returns:
            The recurrent state (Tensor): the recurrent state of the recurrent model.
            The posterior stochastic state (Tensor): computed by the representation model
            The prior stochastic state (Tensor): computed by the transition model
            The logits of the posterior state (Tensor): computed by the transition model from the recurrent state.
            The logits of the prior state (Tensor): computed by the transition model from the recurrent state.
            from the recurrent state and the embbedded observation.
        """
        action = (1 - is_first) * action
        posterior = (1 - is_first) * posterior.view(*posterior.shape[:-2], -1)
        recurrent_state = (1 - is_first) * recurrent_state
        recurrent_state = self.recurrent_model(torch.cat((posterior, action), -1), recurrent_state)
        prior_logits, prior = self._transition(recurrent_state)
        posterior_logits, posterior = self._representation(recurrent_state, embedded_obs)
        return recurrent_state, posterior, prior, posterior_logits, prior_logits

    def _representation(self, recurrent_state: Tensor, embedded_obs: Tensor) -> Tuple[Tensor, Tensor]:
        """
        Args:
            recurrent_state (Tensor): the recurrent state of the recurrent model, i.e.,
                what is called h or deterministic state in [https://arxiv.org/abs/1811.04551](https://arxiv.org/abs/1811.04551).
            embedded_obs (Tensor): the embedded real observations provided by the environment.

        Returns:
            logits (Tensor): the logits of the distribution of the posterior state.
            posterior (Tensor): the sampled posterior stochastic state.
        """
        logits = self.representation_model(torch.cat((recurrent_state, embedded_obs), -1))
        return logits, compute_stochastic_state(logits, discrete=self.discrete)

    def _transition(self, recurrent_out: Tensor) -> Tuple[Tensor, Tensor]:
        """
        Args:
            recurrent_out (Tensor): the output of the recurrent model, i.e., the deterministic part of the latent space.

        Returns:
            logits (Tensor): the logits of the distribution of the prior state.
            prior (Tensor): the sampled prior stochastic state.
        """
        logits = self.transition_model(recurrent_out)
        return logits, compute_stochastic_state(logits, discrete=self.discrete)

    def imagination(self, prior: Tensor, recurrent_state: Tensor, actions: Tensor) -> Tuple[Tensor, Tensor]:
        """
        One-step imagination of the next latent state.
        It can be used several times to imagine trajectories in the latent space (Transition Model).

        Args:
            prior (Tensor): the prior state.
            recurrent_state (Tensor): the recurrent state of the recurrent model.
            actions (Tensor): the actions taken by the agent.

        Returns:
            The imagined prior state (Tuple[Tensor, Tensor]): the imagined prior state.
            The recurrent state (Tensor).
        """
        recurrent_state = self.recurrent_model(torch.cat((prior, actions), -1), recurrent_state)
        _, imagined_prior = self._transition(recurrent_state)
        return imagined_prior, recurrent_state


class Actor(nn.Module):
    """
    The wrapper class of the Dreamer_v2 Actor model.

    Args:
        latent_state_size (int): the dimension of the latent state (stochastic size + recurrent_state_size).
        actions_dim (Sequence[int]): the dimension in output of the actor.
            The number of actions if continuous, the dimension of the action if discrete.
        is_continuous (bool): whether or not the actions are continuous.
        init_std (float): the amount to sum to the input of the softplus function for the standard deviation.
            Default to 5.
        min_std (float): the minimum standard deviation for the actions.
            Default to 0.1.
        dense_units (int): the dimension of the hidden dense layers.
            Default to 400.
        dense_act (int): the activation function to apply after the dense layers.
            Default to nn.ELU.
        distribution (str): the distribution for the action. Possible values are: `auto`, `discrete`, `normal`,
            `tanh_normal` and `trunc_normal`. If `auto`, then the distribution will be `discrete` if the
            space is a discrete one, `trunc_normal` otherwise.
            Defaults to `auto`.
    """

    def __init__(
        self,
        latent_state_size: int,
        actions_dim: Sequence[int],
        is_continuous: bool,
        init_std: float = 0.0,
        min_std: float = 0.1,
        dense_units: int = 400,
        dense_act: nn.Module = nn.ELU,
        mlp_layers: int = 4,
        distribution: str = "auto",
    ) -> None:
        super().__init__()
        self.distribution = distribution.lower()
        if self.distribution not in ("auto", "normal", "tanh_normal", "discrete", "trunc_normal"):
            raise ValueError(
                "The distribution must be on of: `auto`, `discrete`, `normal`, `tanh_normal` and `trunc_normal`. "
                f"Found: {self.distribution}"
            )
        if self.distribution == "discrete" and is_continuous:
            raise ValueError("You have choose a discrete distribution but `is_continuous` is true")
        if self.distribution == "auto":
            if is_continuous:
                self.distribution = "trunc_normal"
            else:
                self.distribution = "discrete"
        self.model = MLP(
            input_dims=latent_state_size,
            output_dim=np.sum(actions_dim) * 2 if is_continuous else np.sum(actions_dim),
            hidden_sizes=[dense_units] * mlp_layers,
            activation=dense_act,
            flatten_dim=None,
        )
        self.actions_dim = actions_dim
        self.is_continuous = is_continuous
        self.init_std = torch.tensor(init_std)
        self.min_std = min_std

    def forward(self, state: Tensor, is_training: bool = True) -> Tuple[Sequence[Tensor], Sequence[Distribution]]:
        """
        Call the forward method of the actor model and reorganizes the result with shape (batch_size, *, num_actions),
        where * means any number of dimensions including None.

        Args:
            state (Tensor): the current state of shape (batch_size, *, stochastic_size + recurrent_state_size).

        Returns:
            The tensor of the actions taken by the agent with shape (batch_size, *, num_actions).
            The distribution of the actions
        """
        out: Tensor = self.model(state)
        if self.is_continuous:
            mean, std = torch.chunk(out, 2, -1)
            if self.distribution == "tanh_normal":
                mean = 5 * torch.tanh(mean / 5)
                std = F.softplus(std + self.init_std) + self.min_std
                actions_dist = Normal(mean, std)
                actions_dist = Independent(TransformedDistribution(actions_dist, TanhTransform()), 1)
            elif self.distribution == "normal":
                actions_dist = Normal(mean, std)
                actions_dist = Independent(actions_dist, 1)
            elif self.distribution == "trunc_normal":
                std = 2 * torch.sigmoid((std + self.init_std) / 2) + self.min_std
                dist = TruncatedNormal(torch.tanh(mean), std, -1, 1)
                actions_dist = Independent(dist, 1)
            if is_training:
                actions = actions_dist.rsample()
            else:
                sample = actions_dist.sample((100,))
                log_prob = actions_dist.log_prob(sample)
                actions = sample[log_prob.argmax(0)].view(1, 1, -1)
            actions = [actions]
            actions_dist = [actions_dist]
        else:
            actions_logits = torch.split(out, self.actions_dim, -1)
            actions_dist: List[Distribution] = []
            actions: List[Tensor] = []
            for logits in actions_logits:
                actions_dist.append(OneHotCategoricalStraightThrough(logits=logits))
                if is_training:
                    actions.append(actions_dist[-1].rsample())
                else:
                    actions.append(actions_dist[-1].mode)
        return tuple(actions), tuple(actions_dist)


class WorldModel(nn.Module):
    """
    Wrapper class for the World model.

    Args:
        encoder (_FabricModule): the encoder.
        rssm (RSSM): the rssm.
        observation_model (_FabricModule): the observation model.
        reward_model (_FabricModule): the reward model.
        continue_model (_FabricModule, optional): the continue model.
    """

    def __init__(
        self,
        encoder: _FabricModule,
        rssm: RSSM,
        observation_model: _FabricModule,
        reward_model: _FabricModule,
        continue_model: Optional[_FabricModule],
    ) -> None:
        super().__init__()
        self.encoder = encoder
        self.rssm = rssm
        self.observation_model = observation_model
        self.reward_model = reward_model
        self.continue_model = continue_model


class Player(nn.Module):
    """
    The model of the Dreamer_v1 player.

    Args:
        encoder (_FabricModule): the encoder.
        recurrent_model (_FabricModule): the recurrent model.
        representation_model (_FabricModule): the representation model.
        actor (_FabricModule): the actor.
        actions_dim (Sequence[int]): the dimension of the actions.
        expl_amout (float): the exploration amout to use during training.
        num_envs (int): the number of environments.
        stochastic_size (int): the size of the stochastic state.
        recurrent_state_size (int): the size of the recurrent state.
        device (torch.device): the device to work on.
        discrete_size (int): the dimension of a single Categorical variable in the
            stochastic state (prior or posterior).
            Defaults to 32.
    """

    def __init__(
        self,
        encoder: _FabricModule,
        recurrent_model: _FabricModule,
        representation_model: _FabricModule,
        actor: _FabricModule,
        actions_dim: Sequence[int],
        expl_amount: float,
        num_envs: int,
        stochastic_size: int,
        recurrent_state_size: int,
        device: torch.device,
        discrete_size: int = 32,
    ) -> None:
        super().__init__()
        self.encoder = encoder
        self.recurrent_model = recurrent_model
        self.representation_model = representation_model
        self.actor = actor
        self.device = device
        self.expl_amount = expl_amount
        self.actions_dim = actions_dim
        self.stochastic_size = stochastic_size
        self.discrete_size = discrete_size
        self.recurrent_state_size = recurrent_state_size
        self.num_envs = num_envs
        self.init_states()

    def init_states(self) -> None:
        """
        Initialize the states and the actions for the ended environments.
        """
        self.actions = torch.zeros(1, self.num_envs, np.sum(self.actions_dim), device=self.device)
        self.stochastic_state = torch.zeros(
            1, self.num_envs, self.stochastic_size * self.discrete_size, device=self.device
        )
        self.recurrent_state = torch.zeros(1, self.num_envs, self.recurrent_state_size, device=self.device)

    def get_exploration_action(self, obs: Tensor, is_continuous: bool) -> Tensor:
        """
        Return the actions with a certain amount of noise for exploration.

        Args:
            obs (Tensor): the current observations.
            is_continuous (bool): whether or not the actions are continuous.

        Returns:
            The actions the agent has to perform.
        """
        actions = self.get_greedy_action(obs)
        if is_continuous:
            self.actions = torch.cat(actions, -1)
            if self.expl_amount > 0.0:
                self.actions = torch.clip(Normal(self.actions, self.expl_amount).sample(), -1, 1)
            expl_actions = [self.actions]
        else:
            expl_actions = []
            for act in actions:
                sample = OneHotCategorical(logits=torch.zeros_like(act)).sample().to(self.device)
                expl_actions.append(
                    torch.where(torch.rand(act.shape[:1], device=self.device) < self.expl_amount, sample, act)
                )
            self.actions = torch.cat(expl_actions, -1)
        return tuple(expl_actions)

    def get_greedy_action(self, obs: Tensor, is_training: bool = True) -> Sequence[Tensor]:
        """
        Return the greedy actions.

        Args:
            obs (Tensor): the current observations.
            is_training (bool): whether it is training.
                Default to True.

        Returns:
            The actions the agent has to perform.
        """
<<<<<<< HEAD
        embedded_obs = self.encoder(obs)
        _, self.recurrent_state = self.recurrent_model(
=======
        embedded_obs: Tensor = cnn_forward(self.encoder, obs.clone(), obs.shape[-3:], (-1,))
        self.recurrent_state = self.recurrent_model(
>>>>>>> d76c7cba
            torch.cat((self.stochastic_state, self.actions), -1), self.recurrent_state
        )
        posterior_logits = self.representation_model(torch.cat((self.recurrent_state, embedded_obs), -1))
        stochastic_state = compute_stochastic_state(posterior_logits, discrete=self.discrete_size)
        self.stochastic_state = stochastic_state.view(
            *stochastic_state.shape[:-2], self.stochastic_size * self.discrete_size
        )
        actions, _ = self.actor(torch.cat((self.stochastic_state, self.recurrent_state), -1), is_training)
        self.actions = torch.cat(actions, -1)
        return actions


def build_models(
    fabric: Fabric,
    actions_dim: Sequence[int],
    is_continuous: bool,
    args: DreamerV2Args,
    obs_space: Dict[str, Any],
    cnn_keys: Sequence[str],
    mlp_keys: Sequence[str],
    world_model_state: Optional[Dict[str, Tensor]] = None,
    actor_state: Optional[Dict[str, Tensor]] = None,
    critic_state: Optional[Dict[str, Tensor]] = None,
) -> Tuple[WorldModel, _FabricModule, _FabricModule, torch.nn.Module]:
    """Build the models and wrap them with Fabric.

    Args:
        fabric (Fabric): the fabric object.
        actions_dim (Sequence[int]): the dimension of the actions.
        observation_shape (Tuple[int, ...]): the shape of the observations.
        is_continuous (bool): whether or not the actions are continuous.
        args (DreamerV1Args): the hyper-parameters of Dreamer_v1.

    Returns:
        The world model (WorldModel): composed by the encoder, rssm, observation and reward models and the continue model.
        The actor (_FabricModule).
        The critic (_FabricModule).
    """
    if args.cnn_channels_multiplier <= 0:
        raise ValueError(f"cnn_channels_multiplier must be greater than zero, given {args.cnn_channels_multiplier}")
    if args.dense_units <= 0:
        raise ValueError(f"dense_units must be greater than zero, given {args.dense_units}")

    try:
        cnn_act = getattr(nn, args.cnn_act)
    except:
        raise ValueError(
            f"Invalid value for cnn_act, given {args.cnn_act}, must be one of https://pytorch.org/docs/stable/nn.html#non-linear-activations-weighted-sum-nonlinearity"
        )

    try:
        dense_act = getattr(nn, args.dense_act)
    except:
        raise ValueError(
            f"Invalid value for dense_act, given {args.dense_act}, must be one of https://pytorch.org/docs/stable/nn.html#non-linear-activations-weighted-sum-nonlinearity"
        )

    # Define models
    encoder = MultiEncoder(
        obs_space,
        cnn_keys,
        mlp_keys,
        args.cnn_channels_multiplier,
        args.dense_units,
        args.mlp_layers,
        args.dense_units,
        cnn_act,
        dense_act,
        fabric.device,
    )
    stochastic_size = args.stochastic_size * args.discrete_size
    recurrent_model = RecurrentModel(np.sum(actions_dim) + stochastic_size, args.recurrent_state_size, args.dense_units)
    representation_model = MLP(
        input_dims=args.recurrent_state_size + encoder.cnn_output_dim + encoder.mlp_output_dim,
        output_dim=stochastic_size,
        hidden_sizes=[args.hidden_size],
        activation=dense_act,
        flatten_dim=None,
    )
    transition_model = MLP(
        input_dims=args.recurrent_state_size,
        output_dim=stochastic_size,
        hidden_sizes=[args.hidden_size],
        activation=dense_act,
        flatten_dim=None,
    )
    rssm = RSSM(
        recurrent_model.apply(init_weights),
        representation_model.apply(init_weights),
        transition_model.apply(init_weights),
        args.min_std,
        args.discrete_size,
    )
    observation_model = MultiDecoder(
        obs_space,
        cnn_keys,
        mlp_keys,
        args.cnn_channels_multiplier,
        encoder.mlp_input_dim,
        args.stochastic_size * args.discrete_size + args.recurrent_state_size,
        encoder.cnn_output_dim,
        encoder.cnn_input_dim,
        args.mlp_layers,
        args.dense_units,
        cnn_act,
        dense_act,
        fabric.device,
    )
    reward_model = MLP(
        input_dims=stochastic_size + args.recurrent_state_size,
        output_dim=1,
        hidden_sizes=[args.dense_units] * args.mlp_layers,
        activation=dense_act,
        flatten_dim=None,
    )
    if args.use_continues:
        continue_model = MLP(
            input_dims=stochastic_size + args.recurrent_state_size,
            output_dim=1,
            hidden_sizes=[args.dense_units] * args.mlp_layers,
            activation=dense_act,
            flatten_dim=None,
        )
    world_model = WorldModel(
        encoder.apply(init_weights),
        rssm,
        observation_model.apply(init_weights),
        reward_model.apply(init_weights),
        continue_model.apply(init_weights) if args.use_continues else None,
    )
    actor = Actor(
        stochastic_size + args.recurrent_state_size,
        actions_dim,
        is_continuous,
        args.actor_init_std,
        args.actor_min_std,
        args.dense_units,
        dense_act,
        args.mlp_layers,
    )
    critic = MLP(
        input_dims=stochastic_size + args.recurrent_state_size,
        output_dim=1,
        hidden_sizes=[args.dense_units] * args.mlp_layers,
        activation=dense_act,
        flatten_dim=None,
    )
    actor.apply(init_weights)
    critic.apply(init_weights)

    # Load models from checkpoint
    if world_model_state:
        world_model.load_state_dict(world_model_state)
    if actor_state:
        actor.load_state_dict(actor_state)
    if critic_state:
        critic.load_state_dict(critic_state)

    # Setup models with Fabric
    world_model.encoder = fabric.setup_module(world_model.encoder)
    world_model.observation_model = fabric.setup_module(world_model.observation_model)
    world_model.reward_model = fabric.setup_module(world_model.reward_model)
    world_model.rssm.recurrent_model = fabric.setup_module(world_model.rssm.recurrent_model)
    world_model.rssm.representation_model = fabric.setup_module(world_model.rssm.representation_model)
    world_model.rssm.transition_model = fabric.setup_module(world_model.rssm.transition_model)
    if world_model.continue_model:
        world_model.continue_model = fabric.setup_module(world_model.continue_model)
    actor = fabric.setup_module(actor)
    critic = fabric.setup_module(critic)
    target_critic = copy.deepcopy(critic.module)

    return world_model, actor, critic, target_critic<|MERGE_RESOLUTION|>--- conflicted
+++ resolved
@@ -22,11 +22,7 @@
 from sheeprl.algos.dreamer_v2.utils import compute_stochastic_state, init_weights
 from sheeprl.models.models import CNN, MLP, DeCNN, LayerNormGRUCell
 from sheeprl.utils.distribution import TruncatedNormal
-<<<<<<< HEAD
 from sheeprl.utils.model import ModuleType
-from sheeprl.utils.utils import init_weights
-=======
->>>>>>> d76c7cba
 
 
 class MultiEncoder(nn.Module):
@@ -36,10 +32,9 @@
         cnn_keys: Sequence[str],
         mlp_keys: Sequence[str],
         cnn_channels_multiplier: int,
-        mlp_output_dim: int,
         mlp_layers: int = 4,
-        mlp_units: int = 512,
-        cnn_act: Optional[Union[ModuleType, Sequence[ModuleType]]] = nn.ReLU,
+        dense_units: int = 512,
+        cnn_act: Optional[Union[ModuleType, Sequence[ModuleType]]] = nn.ELU,
         mlp_act: Optional[Union[ModuleType, Sequence[ModuleType]]] = nn.ELU,
         device: Union[str, torch.device] = "cpu",
     ) -> None:
@@ -69,8 +64,8 @@
             self.cnn_output_dim = 0
 
         if self.mlp_keys != []:
-            self.mlp_encoder = MLP(self.mlp_input_dim, mlp_output_dim, [mlp_units] * mlp_layers, activation=mlp_act)
-            self.mlp_output_dim = mlp_output_dim
+            self.mlp_encoder = MLP(self.mlp_input_dim, None, [dense_units] * mlp_layers, activation=mlp_act)
+            self.mlp_output_dim = dense_units
         else:
             self.mlp_output_dim = 0
 
@@ -98,8 +93,8 @@
         cnn_decoder_input_dim: int,
         cnn_decoder_output_dim: Tuple[int, int, int],
         mlp_layers: int = 4,
-        mlp_units: int = 512,
-        cnn_act: Optional[Union[ModuleType, Sequence[ModuleType]]] = nn.ReLU,
+        dense_units: int = 512,
+        cnn_act: Optional[Union[ModuleType, Sequence[ModuleType]]] = nn.ELU,
         mlp_act: Optional[Union[ModuleType, Sequence[ModuleType]]] = nn.ELU,
         device: Union[str, torch.device] = "cpu",
     ) -> None:
@@ -131,9 +126,9 @@
                 ),
             )
         if self.mlp_keys != []:
-            self.mlp_decoder = MLP(latent_state_size, mlp_output_dim, [mlp_units] * mlp_layers, activation=mlp_act)
-
-    def forward(self, latent_states):
+            self.mlp_decoder = MLP(latent_state_size, mlp_output_dim, [dense_units] * mlp_layers, activation=mlp_act)
+
+    def forward(self, latent_states: Tensor) -> Dict[str, Tensor]:
         reconstructed_obs = {}
         if self.cnn_keys != []:
             cnn_out = cnn_forward(
@@ -532,13 +527,8 @@
         Returns:
             The actions the agent has to perform.
         """
-<<<<<<< HEAD
         embedded_obs = self.encoder(obs)
-        _, self.recurrent_state = self.recurrent_model(
-=======
-        embedded_obs: Tensor = cnn_forward(self.encoder, obs.clone(), obs.shape[-3:], (-1,))
         self.recurrent_state = self.recurrent_model(
->>>>>>> d76c7cba
             torch.cat((self.stochastic_state, self.actions), -1), self.recurrent_state
         )
         posterior_logits = self.representation_model(torch.cat((self.recurrent_state, embedded_obs), -1))
@@ -602,7 +592,6 @@
         cnn_keys,
         mlp_keys,
         args.cnn_channels_multiplier,
-        args.dense_units,
         args.mlp_layers,
         args.dense_units,
         cnn_act,
