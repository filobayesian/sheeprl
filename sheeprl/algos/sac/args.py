from dataclasses import dataclass

from sheeprl.algos.args import StandardArgs
from sheeprl.utils.parser import Arg


@dataclass
class SACArgs(StandardArgs):
    env_id: str = Arg(default="LunarLanderContinuous-v2", help="the id of the environment")
    total_steps: int = Arg(default=1e6, help="total timesteps of the experiments")
    capture_video: bool = Arg(
        default=False, help="whether to capture videos of the agent performances (check out `videos` folder)"
    )
    buffer_size: int = Arg(default=int(1e6), help="the replay memory buffer size")
    gamma: float = Arg(default=0.99, help="the discount factor gamma")
    tau: float = Arg(default=0.005, help="target smoothing coefficient")
    alpha: float = Arg(default=1.0, help="Entropy regularization coefficient")
    per_rank_batch_size: int = Arg(default=256, help="the batch size of sample from the reply memory for every rank")
    learning_starts: int = Arg(default=100, help="timestep to start learning")
    num_critics: int = Arg(default=2, help="the number of critics")
    q_lr: float = Arg(default=3e-4, help="the learning rate of the critic network optimizer")
    alpha_lr: float = Arg(default=3e-4, help="the learning rate of the policy network optimizer")
    policy_lr: float = Arg(default=3e-4, help="the learning rate of the entropy coefficient optimizer")
    target_network_frequency: int = Arg(default=1, help="the frequency of updates for the target nerworks")
    gradient_steps: int = Arg(default=1, help="the number of gradient steps per each environment interaction")
<<<<<<< HEAD
    checkpoint_every: int = Arg(default=100000, help="how often to make the checkpoint, -1 to deactivate the checkpoint")
    checkpoint_buffer: bool = Arg(default=False, help="whether or not to save the buffer during the checkpoint")
=======
    checkpoint_every: int = Arg(default=-1, help="how often to make the checkpoint, -1 to deactivate the checkpoint")
>>>>>>> 3bf0a19d
<|MERGE_RESOLUTION|>--- conflicted
+++ resolved
@@ -23,9 +23,5 @@
     policy_lr: float = Arg(default=3e-4, help="the learning rate of the entropy coefficient optimizer")
     target_network_frequency: int = Arg(default=1, help="the frequency of updates for the target nerworks")
     gradient_steps: int = Arg(default=1, help="the number of gradient steps per each environment interaction")
-<<<<<<< HEAD
-    checkpoint_every: int = Arg(default=100000, help="how often to make the checkpoint, -1 to deactivate the checkpoint")
-    checkpoint_buffer: bool = Arg(default=False, help="whether or not to save the buffer during the checkpoint")
-=======
     checkpoint_every: int = Arg(default=-1, help="how often to make the checkpoint, -1 to deactivate the checkpoint")
->>>>>>> 3bf0a19d
+    checkpoint_buffer: bool = Arg(default=False, help="whether or not to save the buffer during the checkpoint")