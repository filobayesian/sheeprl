--- conflicted
+++ resolved
@@ -4,11 +4,7 @@
 import time
 from dataclasses import asdict
 from datetime import datetime
-<<<<<<< HEAD
 from typing import Dict, Sequence
-=======
-from typing import Sequence
->>>>>>> 7274f454
 
 import gymnasium as gym
 import numpy as np
@@ -26,14 +22,10 @@
 from torch.utils.data import BatchSampler
 from torchmetrics import MeanMetric
 
-from sheeprl.algos.dreamer_v1.utils import cnn_forward, make_env, test
+from sheeprl.algos.dreamer_v1.utils import make_env, test
 from sheeprl.algos.dreamer_v2.agent import Player, WorldModel, build_models
 from sheeprl.algos.dreamer_v2.args import DreamerV2Args
 from sheeprl.algos.dreamer_v2.loss import reconstruction_loss
-<<<<<<< HEAD
-from sheeprl.algos.dreamer_v2.utils import make_env, test
-=======
->>>>>>> 7274f454
 from sheeprl.data.buffers import EpisodeBuffer, SequentialReplayBuffer
 from sheeprl.utils.callback import CheckpointCallback
 from sheeprl.utils.metric import MetricAggregator
@@ -60,12 +52,9 @@
     aggregator: MetricAggregator,
     args: DreamerV2Args,
     is_continuous: bool,
-<<<<<<< HEAD
     cnn_keys: Sequence[str],
     mlp_keys: Sequence[str],
-=======
     actions_dim: Sequence[int],
->>>>>>> 7274f454
 ) -> None:
     """Runs one-step update of the agent.
 
@@ -441,17 +430,12 @@
     )
 
     is_continuous = isinstance(env.action_space, gym.spaces.Box)
-<<<<<<< HEAD
-    action_dim = env.action_space.shape[0] if is_continuous else env.action_space.n
-=======
     is_multidiscrete = isinstance(env.action_space, gym.spaces.MultiDiscrete)
     actions_dim = (
         env.action_space.shape
         if is_continuous
         else (env.action_space.nvec.tolist() if is_multidiscrete else [env.action_space.n])
     )
-    observation_shape = env.observation_space.shape
->>>>>>> 7274f454
     clip_rewards_fn = lambda r: torch.tanh(r) if args.clip_rewards else r
     if isinstance(env.observation_space, gym.spaces.Dict):
         cnn_keys = [k for k, v in env.observation_space.spaces.items() if len(v.shape) == 3 and k != "masks"]
@@ -463,12 +447,7 @@
 
     world_model, actor, critic, target_critic = build_models(
         fabric,
-<<<<<<< HEAD
-        action_dim,
-=======
         actions_dim,
-        observation_shape,
->>>>>>> 7274f454
         is_continuous,
         args,
         env.observation_space,
@@ -596,7 +575,6 @@
                 )
         else:
             with torch.no_grad():
-<<<<<<< HEAD
                 conv_obs = {}
                 for k, v in obs.items():
                     if len(v.shape) >= 3:
@@ -604,25 +582,14 @@
                     else:
                         conv_obs[k] = v[None, ...].to(device)
                 real_actions = actions = player.get_exploration_action(conv_obs, is_continuous)
-                actions = actions.cpu().numpy()
-                real_actions = real_actions.cpu().numpy()
-=======
-                real_actions = actions = player.get_exploration_action(
-                    obs[None, ...].to(device) / 255 - 0.5, is_continuous
-                )
                 actions = torch.cat(actions, -1).cpu().numpy()
->>>>>>> 7274f454
                 if is_continuous:
                     real_actions = torch.cat(real_actions, -1).cpu().numpy()
                 else:
                     real_actions = np.array([real_act.cpu().argmax() for real_act in real_actions])
 
         step_data["is_first"] = copy.deepcopy(step_data["dones"])
-<<<<<<< HEAD
-        o, rewards, dones, truncated, infos = env.step(real_actions)
-=======
         next_obs, rewards, dones, truncated, infos = env.step(real_actions.reshape(env.action_space.shape))
->>>>>>> 7274f454
         dones = np.logical_or(dones, truncated)
         if args.dry_run and buffer_type == "episode":
             dones = np.ones_like(dones)
@@ -708,12 +675,9 @@
                     aggregator,
                     args,
                     is_continuous,
-<<<<<<< HEAD
                     cnn_keys,
                     mlp_keys,
-=======
                     actions_dim,
->>>>>>> 7274f454
                 )
                 gradient_steps += 1
             step_before_training = args.train_every // (args.num_envs * (fabric.world_size * args.action_repeat))
