--- conflicted
+++ resolved
@@ -124,11 +124,7 @@
 @pytest.mark.parametrize("checkpoint_buffer", [True, False])
 def test_sac_ae(standard_args, checkpoint_buffer, start_time):
     task = importlib.import_module("sheeprl.algos.sac_ae.sac_ae")
-<<<<<<< HEAD
-    root_dir = os.path.join(f"pytest_{start_time}", "sac", os.environ["LT_DEVICES"])
-=======
     root_dir = os.path.join(f"pytest_{start_time}", "sac_ae", os.environ["LT_DEVICES"])
->>>>>>> f336e63d
     run_name = "checkpoint_buffer" if checkpoint_buffer else "no_checkpoint_buffer"
     ckpt_path = os.path.join(root_dir, run_name)
     version = 0 if not os.path.isdir(ckpt_path) else len(os.listdir(ckpt_path))
@@ -142,10 +138,6 @@
         f"--run_name={run_name}",
         "--mlp_keys=state",
         "--cnn_keys=rgb",
-<<<<<<< HEAD
-        "--frame_stack_keys=rgb",
-=======
->>>>>>> f336e63d
         "--screen_size=64",
         "--actor_network_frequency=1",
         "--decoder_update_freq=1",
@@ -316,8 +308,6 @@
 
     check_checkpoint(ckpt_path, {"agent", "optimizer", "args", "update_step", "scheduler"})
     shutil.rmtree(f"pytest_{start_time}")
-<<<<<<< HEAD
-=======
 
 
 @pytest.mark.timeout(60)
@@ -368,21 +358,14 @@
         keys.add("rb")
     check_checkpoint(ckpt_path, keys, checkpoint_buffer)
     shutil.rmtree(f"pytest_{start_time}")
->>>>>>> f336e63d
-
-
-@pytest.mark.timeout(60)
-@pytest.mark.parametrize("env_id", ["discrete_dummy", "multidiscrete_dummy", "continuous_dummy"])
-@pytest.mark.parametrize("checkpoint_buffer", [True, False])
-<<<<<<< HEAD
-def test_dreamer_v1(standard_args, env_id, checkpoint_buffer, start_time):
-    task = importlib.import_module("sheeprl.algos.dreamer_v1.dreamer_v1")
-    root_dir = os.path.join(f"pytest_{start_time}", "dreamer_v1", os.environ["LT_DEVICES"])
-=======
+
+
+@pytest.mark.timeout(60)
+@pytest.mark.parametrize("env_id", ["discrete_dummy", "multidiscrete_dummy", "continuous_dummy"])
+@pytest.mark.parametrize("checkpoint_buffer", [True, False])
 def test_p2e_dv1(standard_args, env_id, checkpoint_buffer, start_time):
     task = importlib.import_module("sheeprl.algos.p2e_dv1.p2e_dv1")
     root_dir = os.path.join(f"pytest_{start_time}", "p2e_dv1", os.environ["LT_DEVICES"])
->>>>>>> f336e63d
     run_name = "checkpoint_buffer" if checkpoint_buffer else "no_checkpoint_buffer"
     ckpt_path = os.path.join(root_dir, run_name)
     version = 0 if not os.path.isdir(ckpt_path) else len(os.listdir(ckpt_path))
@@ -393,13 +376,8 @@
         f"--buffer_size={int(os.environ['LT_DEVICES'])}",
         "--learning_starts=0",
         "--gradient_steps=1",
-<<<<<<< HEAD
-        "--horizon=2",
-        f"--env_id={env_id}",
-=======
         "--horizon=8",
         "--env_id=" + env_id,
->>>>>>> f336e63d
         f"--root_dir={root_dir}",
         f"--run_name={run_name}",
         "--dense_units=8",
@@ -441,15 +419,9 @@
 @pytest.mark.timeout(60)
 @pytest.mark.parametrize("env_id", ["discrete_dummy", "multidiscrete_dummy", "continuous_dummy"])
 @pytest.mark.parametrize("checkpoint_buffer", [True, False])
-<<<<<<< HEAD
-def test_p2e_dv1(standard_args, env_id, checkpoint_buffer, start_time):
-    task = importlib.import_module("sheeprl.algos.p2e_dv1.p2e_dv1")
-    root_dir = os.path.join(f"pytest_{start_time}", "p2e_dv1", os.environ["LT_DEVICES"])
-=======
 def test_p2e_dv2(standard_args, env_id, checkpoint_buffer, start_time):
     task = importlib.import_module("sheeprl.algos.p2e_dv2.p2e_dv2")
     root_dir = os.path.join(f"pytest_{start_time}", "p2e_dv2", os.environ["LT_DEVICES"])
->>>>>>> f336e63d
     run_name = "checkpoint_buffer" if checkpoint_buffer else "no_checkpoint_buffer"
     ckpt_path = os.path.join(root_dir, run_name)
     version = 0 if not os.path.isdir(ckpt_path) else len(os.listdir(ckpt_path))
@@ -502,7 +474,7 @@
     if checkpoint_buffer:
         keys.add("rb")
     check_checkpoint(ckpt_path, keys, checkpoint_buffer)
-    shutil.rmtree(f"pytest_{start_time}")
+    shutil.rmtree("pytest_" + start_time)
 
 
 @pytest.mark.timeout(60)
@@ -563,15 +535,9 @@
 @pytest.mark.timeout(60)
 @pytest.mark.parametrize("env_id", ["discrete_dummy", "multidiscrete_dummy", "continuous_dummy"])
 @pytest.mark.parametrize("checkpoint_buffer", [True, False])
-<<<<<<< HEAD
-def test_p2e_dv2(standard_args, env_id, checkpoint_buffer, start_time):
-    task = importlib.import_module("sheeprl.algos.p2e_dv2.p2e_dv2")
-    root_dir = os.path.join(f"pytest_{start_time}", "p2e_dv2", os.environ["LT_DEVICES"])
-=======
 def test_dreamer_v3(standard_args, env_id, checkpoint_buffer, start_time):
     task = importlib.import_module("sheeprl.algos.dreamer_v3.dreamer_v3")
     root_dir = os.path.join("pytest_" + start_time, "dreamer_v3", os.environ["LT_DEVICES"])
->>>>>>> f336e63d
     run_name = "checkpoint_buffer" if checkpoint_buffer else "no_checkpoint_buffer"
     ckpt_path = os.path.join(root_dir, run_name)
     version = 0 if not os.path.isdir(ckpt_path) else len(os.listdir(ckpt_path))
@@ -604,16 +570,9 @@
 
     keys = {
         "world_model",
-<<<<<<< HEAD
-        "actor_task",
-        "critic_task",
-        "target_critic_task",
-        "ensembles",
-=======
         "actor",
         "critic",
         "target_critic",
->>>>>>> f336e63d
         "world_optimizer",
         "actor_optimizer",
         "critic_optimizer",
@@ -621,15 +580,7 @@
         "args",
         "global_step",
         "batch_size",
-<<<<<<< HEAD
-        "actor_exploration",
-        "critic_exploration",
-        "target_critic_exploration",
-        "actor_exploration_optimizer",
-        "critic_exploration_optimizer",
-=======
         "moments",
->>>>>>> f336e63d
     }
     if checkpoint_buffer:
         keys.add("rb")
