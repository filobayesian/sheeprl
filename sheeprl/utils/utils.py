--- conflicted
+++ resolved
@@ -1,25 +1,9 @@
-<<<<<<< HEAD
-import os
-import warnings
-from typing import Any, Dict, Optional, Tuple
-
-import cv2
-import gymnasium as gym
-import numpy as np
-=======
 from typing import Optional, Tuple
 
->>>>>>> f336e63d
 import torch
 import torch.nn as nn
 from torch import Tensor
 
-<<<<<<< HEAD
-from sheeprl.algos.args import StandardArgs
-from sheeprl.envs.wrappers import ActionRepeat, FrameStack, MaskVelocityWrapper
-
-=======
->>>>>>> f336e63d
 
 @torch.no_grad()
 def gae(
@@ -140,280 +124,10 @@
         return (initial - final) * ((1 - current_step / max_decay_steps) ** power) + final
 
 
-<<<<<<< HEAD
-def make_env(
-    env_id: str,
-    seed: Optional[int],
-    idx: int,
-    capture_video: bool,
-    run_name: Optional[str] = None,
-    prefix: str = "",
-    mask_velocities: bool = False,
-    vector_env_idx: int = 0,
-    action_repeat: int = 1,
-):
-    def thunk():
-        env = gym.make(env_id, render_mode="rgb_array")
-        if mask_velocities:
-            env = MaskVelocityWrapper(env)
-        env = ActionRepeat(env, action_repeat)
-        env = gym.wrappers.RecordEpisodeStatistics(env)
-        if capture_video:
-            if vector_env_idx == 0 and idx == 0 and run_name is not None:
-                env = gym.experimental.wrappers.RecordVideoV0(
-                    env,
-                    os.path.join(run_name, prefix + "_videos" if prefix else "videos"),
-                    disable_logger=True,
-                )
-        env.action_space.seed(seed)
-        env.observation_space.seed(seed)
-        return env
-
-    return thunk
-
-
-def make_dict_env(
-    env_id: str,
-    seed: int,
-    rank: int,
-    args: "StandardArgs",
-    run_name: Optional[str] = None,
-    prefix: str = "",
-    mask_velocities: bool = False,
-    vector_env_idx: int = 0,
-) -> gym.Env:
-    """
-    Create the callable function to createenvironment and
-    force the environment to return only pixels observations.
-
-    Args:
-        env_id (str): the id of the environment to initialize.
-        seed (int): the seed to use.
-        rank (int): the rank of the process.
-        args (DreamerV2Args): the configs of the experiment.
-        run_name (str, optional): the name of the run.
-            Default to None.
-        prefix (str): the prefix to add to the video folder.
-            Default to "".
-
-    Returns:
-        The callable function that initializes the environment.
-    """
-
-    def thunk():
-        env_spec = ""
-        _env_id = env_id.lower()
-        if "dummy" in _env_id:
-            env = get_dummy_env(_env_id)
-        elif "dmc" in _env_id:
-            from sheeprl.envs.dmc import DMCWrapper
-
-            _, domain, task = _env_id.split("_")
-            env = DMCWrapper(
-                domain,
-                task,
-                from_pixels=True,
-                height=args.screen_size,
-                width=args.screen_size,
-                frame_skip=args.action_repeat,
-                seed=seed,
-            )
-        elif "minedojo" in _env_id:
-            from sheeprl.envs.minedojo import MineDojoWrapper
-
-            task_id = "_".join(env_id.split("_")[1:])
-            start_position = (
-                {
-                    "x": float(args.mine_start_position[0]),
-                    "y": float(args.mine_start_position[1]),
-                    "z": float(args.mine_start_position[2]),
-                    "pitch": float(args.mine_start_position[3]),
-                    "yaw": float(args.mine_start_position[4]),
-                }
-                if args.mine_start_position is not None
-                else None
-            )
-            env = MineDojoWrapper(
-                task_id,
-                height=args.screen_size,
-                width=args.screen_size,
-                pitch_limits=(args.mine_min_pitch, args.mine_max_pitch),
-                seed=args.seed,
-                start_position=start_position,
-            )
-            args.action_repeat = 1
-        elif "minerl" in _env_id:
-            from sheeprl.envs.minerl import MineRLWrapper
-
-            task_id = "_".join(env_id.split("_")[1:])
-            env = MineRLWrapper(
-                task_id,
-                height=args.screen_size,
-                width=args.screen_size,
-                pitch_limits=(args.mine_min_pitch, args.mine_max_pitch),
-                seed=args.seed,
-                break_speed_multiplier=args.mine_break_speed,
-                sticky_attack=args.mine_sticky_attack,
-                sticky_jump=args.mine_sticky_jump,
-                dense=args.minerl_dense,
-                extreme=args.minerl_extreme,
-            )
-            args.action_repeat = 1
-        else:
-            env_spec = gym.spec(env_id).entry_point
-            env = gym.make(env_id, render_mode="rgb_array")
-            if "mujoco" in env_spec:
-                env.frame_skip = 0
-            elif "atari" in env_spec:
-                if args.atari_noop_max < 0:
-                    raise ValueError(
-                        f"Negative value of atart_noop_max parameter ({args.atari_noop_max}), the minimum value allowed is 0"
-                    )
-                env = gym.wrappers.AtariPreprocessing(
-                    env,
-                    noop_max=args.atari_noop_max,
-                    frame_skip=args.action_repeat,
-                    screen_size=args.screen_size,
-                    grayscale_obs=args.grayscale_obs,
-                    scale_obs=False,
-                    terminal_on_life_loss=False,
-                    grayscale_newaxis=True,
-                )
-        if mask_velocities:
-            env = MaskVelocityWrapper(env)
-
-        # action repeat
-        if "atari" not in env_spec and "dmc" not in env_id:
-            env = ActionRepeat(env, args.action_repeat)
-
-        # Create observation dict
-        if isinstance(env.observation_space, gym.spaces.Box) and len(env.observation_space.shape) < 2:
-            if args.cnn_keys is not None and len(args.cnn_keys) > 0:
-                if len(args.cnn_keys) > 1:
-                    warnings.warn(
-                        f"Multiple cnn keys have been specified and only one pixel observation is allowed in {env_id}, "
-                        f"only the first one is kept: {args.cnn_keys[0]}"
-                    )
-                env = gym.wrappers.PixelObservationWrapper(
-                    env, pixels_only=len(args.mlp_keys) == 0, pixel_keys=(args.cnn_keys[0],)
-                )
-            else:
-                if args.mlp_keys is not None and len(args.mlp_keys) > 0:
-                    if len(args.mlp_keys) > 1:
-                        warnings.warn(
-                            f"Multiple mlp keys have been specified and only one pixel observation is allowed in {env_id}, "
-                            f"only the first one is kept: {args.mlp_keys[0]}"
-                        )
-                    mlp_key = args.mlp_keys[0]
-                else:
-                    mlp_key = "state"
-                    args.mlp_keys = [mlp_key]
-                env = gym.wrappers.TransformObservation(env, lambda obs: {mlp_key: obs})
-                env.observation_space = gym.spaces.Dict({mlp_key: env.observation_space})
-        elif isinstance(env.observation_space, gym.spaces.Box) and 2 <= len(env.observation_space.shape) <= 3:
-            if args.cnn_keys is not None and len(args.cnn_keys) > 1:
-                warnings.warn(
-                    f"Multiple cnn keys have been specified and only one pixel observation is allowed in {env_id}, "
-                    f"only the first one is kept: {args.cnn_keys[0]}"
-                )
-                cnn_key = args.cnn_keys[0]
-            else:
-                cnn_key = "rgb"
-                args.cnn_keys = [cnn_key]
-            env = gym.wrappers.TransformObservation(env, lambda obs: {cnn_key: obs})
-            env.observation_space = gym.spaces.Dict({cnn_key: env.observation_space})
-
-        env_cnn_keys = set(
-            [k for k in env.observation_space.spaces.keys() if len(env.observation_space[k].shape) in {2, 3}]
-        )
-        if args.cnn_keys is None:
-            user_cnn_keys = set()
-        else:
-            user_cnn_keys = set(args.cnn_keys)
-        cnn_keys = env_cnn_keys.intersection(user_cnn_keys)
-
-        def transform_obs(obs: Dict[str, Any]):
-            for k in cnn_keys:
-                shape = obs[k].shape
-                is_3d = len(shape) == 3
-                is_grayscale = not is_3d or shape[0] == 1 or shape[-1] == 1
-                channel_first = not is_3d or shape[0] in (1, 3)
-
-                # to 3D image
-                if not is_3d:
-                    obs.update({k: np.expand_dims(obs[k], axis=0)})
-
-                # channel last (opencv needs it)
-                if channel_first:
-                    obs.update({k: obs[k].transpose(1, 2, 0)})
-
-                # resize
-                if obs[k].shape[:-1] != (args.screen_size, args.screen_size):
-                    obs.update(
-                        {k: cv2.resize(obs[k], (args.screen_size, args.screen_size), interpolation=cv2.INTER_AREA)}
-                    )
-
-                # to grayscale
-                if args.grayscale_obs and not is_grayscale:
-                    obs.update({k: cv2.cvtColor(obs[k], cv2.COLOR_RGB2GRAY)})
-
-                # back to 3D
-                if len(obs[k].shape) == 2:
-                    obs.update({k: np.expand_dims(obs[k], axis=-1)})
-                    if not args.grayscale_obs:
-                        obs.update({k: np.repeat(obs[k], 3, axis=-1)})
-
-                # channel first (PyTorch default)
-                obs.update({k: obs[k].transpose(2, 0, 1)})
-
-            return obs
-
-        env = gym.wrappers.TransformObservation(env, transform_obs)
-        for k in cnn_keys:
-            env.observation_space[k] = gym.spaces.Box(
-                0, 255, (1 if args.grayscale_obs else 3, args.screen_size, args.screen_size), np.uint8
-            )
-
-        if args.frame_stack > 0:
-            env = FrameStack(env, args.frame_stack, args.frame_stack_keys)
-
-        env.action_space.seed(seed)
-        env.observation_space.seed(seed)
-        if args.max_episode_steps > 0:
-            env = gym.wrappers.TimeLimit(env, max_episode_steps=args.max_episode_steps // args.action_repeat)
-        env = gym.wrappers.RecordEpisodeStatistics(env)
-        if args.capture_video and rank == 0 and vector_env_idx == 0 and run_name is not None:
-            env = gym.experimental.wrappers.RecordVideoV0(
-                env, os.path.join(run_name, prefix + "_videos" if prefix else "videos"), disable_logger=True
-            )
-            env.metadata["render_fps"] = env.frames_per_sec
-        return env
-
-    return thunk
-
-
-def get_dummy_env(env_id: str):
-    if "continuous" in env_id:
-        from sheeprl.envs.dummy import ContinuousDummyEnv
-
-        env = ContinuousDummyEnv()
-    elif "multidiscrete" in env_id:
-        from sheeprl.envs.dummy import MultiDiscreteDummyEnv
-
-        env = MultiDiscreteDummyEnv()
-    elif "discrete" in env_id:
-        from sheeprl.envs.dummy import DiscreteDummyEnv
-
-        env = DiscreteDummyEnv()
-    else:
-        raise ValueError(f"Unrecognized dummy environment: {env_id}")
-    return env
-=======
 # From https://github.com/danijar/dreamerv3/blob/8fa35f83eee1ce7e10f3dee0b766587d0a713a60/dreamerv3/jaxutils.py
 def symlog(x: Tensor) -> Tensor:
     return torch.sign(x) * torch.log(1 + torch.abs(x))
 
 
 def symexp(x: Tensor) -> Tensor:
-    return torch.sign(x) * (torch.exp(torch.abs(x)) - 1)
->>>>>>> f336e63d
+    return torch.sign(x) * (torch.exp(torch.abs(x)) - 1)