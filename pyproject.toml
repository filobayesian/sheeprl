--- conflicted
+++ resolved
@@ -31,10 +31,7 @@
   "torchmetrics==1.1.*",
   "rich==13.5.*",
   "opencv-python==4.8.0.*",
-<<<<<<< HEAD
-=======
   "torch==2.0.*"
->>>>>>> a64297d4
 ]
 dynamic = ["version"]
 
@@ -79,19 +76,8 @@
   "einops==0.6.1",
 ]
 minedojo = ["minedojo==0.1", "importlib_resources==5.12.0"]
-<<<<<<< HEAD
-minerl = ["minerl==0.4.4"]
-diambra = [
-  "wheel==0.38.4",
-  "setuptools<=66.0.0",
-  "gym==0.21.0",
-  "diambra==0.0.16",
-  "diambra-arena==2.1.2",
-]
-=======
 minerl = ["setuptools==66.0.0", "minerl==0.4.4"]
 diambra = ["diambra==0.0.16", "diambra-arena==2.2.2"]
->>>>>>> a64297d4
 crafter = ["crafter==1.8.1"]
 
 [tool.ruff]
