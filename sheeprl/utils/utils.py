import os
from typing import Optional, Tuple

import gymnasium as gym
import torch
from torch import Tensor
<<<<<<< HEAD
from torch.utils._device import _device_constructors
from sheeprl.envs.wrappers import MaskVelocityWrapper
=======

from sheeprl.envs.wrappers import ActionRepeat, MaskVelocityWrapper
>>>>>>> 15ba28c2


@torch.no_grad()
def gae(
    rewards: Tensor,
    values: Tensor,
    dones: Tensor,
    next_value: Tensor,
    next_done: Tensor,
    num_steps: int,
    gamma: float,
    gae_lambda: float,
) -> Tuple[Tensor, Tensor]:
    """Compute returns and advantages following https://arxiv.org/abs/1506.02438

    Args:
        rewards (Tensor): all rewards collected from the last rollout
        values (Tensor): all values collected from the last rollout
        dones (Tensor): all dones collected from the last rollout
        next_value (Tensor): next observation
        next_done (Tensor): next done
        num_steps (int): the number of steps played
        gamma (float): discout factor
        gae_lambda (float): lambda for GAE estimation

    Returns:
        estimated returns
        estimated advantages
    """
    advantages = torch.zeros_like(rewards)
    lastgaelam = 0
    not_done = torch.logical_not(dones)
    for t in reversed(range(num_steps)):
        if t == num_steps - 1:
            nextnonterminal = torch.logical_not(next_done)
            nextvalues = next_value
        else:
            nextnonterminal = not_done[t + 1]
            nextvalues = values[t + 1]
        delta = rewards[t] + gamma * nextvalues * nextnonterminal - values[t]
        advantages[t] = lastgaelam = delta + gamma * gae_lambda * nextnonterminal * lastgaelam
    returns = advantages + values
    return returns, advantages


@torch.no_grad()
def normalize_tensor(tensor: Tensor, eps: float = 1e-8, mask: Optional[Tensor] = None):
    if mask is None:
        mask = torch.ones_like(tensor, dtype=torch.bool)
    return (tensor - tensor[mask].mean()) / (tensor[mask].std() + eps)


def polynomial_decay(
    current_step: int,
    *,
    initial: float = 1.0,
    final: float = 0.0,
    max_decay_steps: int = 100,
    power: float = 1.0,
) -> float:
    if current_step > max_decay_steps or initial == final:
        return final
    else:
        return (initial - final) * ((1 - current_step / max_decay_steps) ** power) + final


def make_env(
    env_id: str,
    seed: Optional[int],
    idx: int,
    capture_video: bool,
    run_name: Optional[str] = None,
    prefix: str = "",
    mask_velocities: bool = False,
    vector_env_idx: int = 0,
    action_repeat: int = 1,
):
    def thunk():
        env = gym.make(env_id, render_mode="rgb_array")
        if mask_velocities:
            env = MaskVelocityWrapper(env)
        env = ActionRepeat(env, action_repeat)
        env = gym.wrappers.RecordEpisodeStatistics(env)
        if capture_video:
            if vector_env_idx == 0 and idx == 0 and run_name is not None:
                env = gym.experimental.wrappers.RecordVideoV0(
                    env,
                    os.path.join(run_name, prefix + "_videos" if prefix else "videos"),
                    disable_logger=True,
                )
        env.action_space.seed(seed)
        env.observation_space.seed(seed)
        return env

    return thunk


# Taken from https://github.com/Lightning-AI/lit-parrot/blob/main/lit_parrot/utils.py
class EmptyInitOnDevice(torch.overrides.TorchFunctionMode):
    def __init__(self, device=None, dtype=None):
        """
        Create tensors with given device and dtype and don't run initialization
           (but instead use "empty tensors", i.e. uninitialized memory).

            device: `torch.device` to work with
            dtype: `torch.dtype` to work with

        Example::
            with EmptyInitOnDevice("cuda", dtype=torch.bfloat16):
               model = ...
            model.load_state_dict(torch.load('checkpoint.pth'))
        """
        self.device = device
        self.dtype = dtype

    def __enter__(self):
        return super().__enter__()

    def __exit__(self, exc_type, exc_val, exc_tb):
        return super().__exit__(exc_type, exc_val, exc_tb)

    def __torch_function__(self, func, types, args=(), kwargs=None):
        kwargs = kwargs or {}
        if getattr(func, "__module__", None) == "torch.nn.init":
            if "tensor" in kwargs:
                return kwargs["tensor"]
            else:
                return args[0]
        if self.device is not None and func in _device_constructors() and kwargs.get("device") is None:
            kwargs["device"] = self.device
        if self.dtype is not None and func in _device_constructors() and kwargs.get("dtype") is None:
            kwargs["dtype"] = self.dtype
        return func(*args, **kwargs)<|MERGE_RESOLUTION|>--- conflicted
+++ resolved
@@ -4,13 +4,8 @@
 import gymnasium as gym
 import torch
 from torch import Tensor
-<<<<<<< HEAD
 from torch.utils._device import _device_constructors
-from sheeprl.envs.wrappers import MaskVelocityWrapper
-=======
-
 from sheeprl.envs.wrappers import ActionRepeat, MaskVelocityWrapper
->>>>>>> 15ba28c2
 
 
 @torch.no_grad()
