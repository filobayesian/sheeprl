--- conflicted
+++ resolved
@@ -32,11 +32,7 @@
 from sheeprl.utils.metric import MetricAggregator
 from sheeprl.utils.parser import HfArgumentParser
 from sheeprl.utils.registry import register_algorithm
-<<<<<<< HEAD
-from sheeprl.utils.utils import gae, make_dict_env, normalize_tensor, polynomial_decay
-=======
 from sheeprl.utils.utils import gae, normalize_tensor, polynomial_decay
->>>>>>> f336e63d
 
 
 # Simple wrapper to let torch.distributed.algorithms.join.Join
@@ -144,10 +140,6 @@
         "cnn_channels_multiplier": args.cnn_channels_multiplier,
         "mlp_layers": args.mlp_layers,
         "dense_units": args.dense_units,
-<<<<<<< HEAD
-        "cnn_act": args.cnn_act,
-=======
->>>>>>> f336e63d
         "mlp_act": args.dense_act,
         "layer_norm": args.layer_norm,
         "is_continuous": is_continuous,
@@ -236,7 +228,6 @@
                 else:
                     real_actions = np.concatenate([act.argmax(dim=-1).cpu().numpy() for act in actions], axis=-1)
                 actions = torch.cat(actions, -1)
-<<<<<<< HEAD
 
             # Single environment step
             o, reward, done, truncated, info = envs.step(real_actions)
@@ -246,17 +237,6 @@
                 rewards = torch.tensor(reward, dtype=torch.float32).view(args.num_envs, -1)  # [N_envs, 1]
                 done = torch.tensor(done, dtype=torch.float32).view(args.num_envs, -1)  # [N_envs, 1]
 
-=======
-
-            # Single environment step
-            o, reward, done, truncated, info = envs.step(real_actions)
-            done = np.logical_or(done, truncated)
-
-            with device:
-                rewards = torch.tensor(reward, dtype=torch.float32).view(args.num_envs, -1)  # [N_envs, 1]
-                done = torch.tensor(done, dtype=torch.float32).view(args.num_envs, -1)  # [N_envs, 1]
-
->>>>>>> f336e63d
             # Update the step data
             step_data["dones"] = next_done
             step_data["values"] = value
